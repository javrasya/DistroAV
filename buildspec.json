--- conflicted
+++ resolved
@@ -51,15 +51,9 @@
     "name": "obs-ndi",
     "displayName": "OBS-NDI",
     "version": "4.14.1",
-<<<<<<< HEAD
-    "website": "https://obsproject.com/forum/resources/obs-ndi-newtek-ndi%E2%84%A2-integration-into-obs-studio.528/",
-    "author": "Stéphane Lepin",
-    "email": "stephane.lepin@gmail.com",
-=======
     "website": "https://distroav.org",
     "author": "DistroAV",
     "email": "contact@distroav.org",
->>>>>>> 017a5a4c
     "uuids": {
         "macosPackage": "8DB04161-E4F2-43BD-9255-B27421BC0AE9",
         "macosInstaller": "C830E5F5-B26B-4A37-95DF-7A8FA03DA6B2",
