--- conflicted
+++ resolved
@@ -30,9 +30,8 @@
 #include <obs-module.h>
 
 inline config_t *GetAppConfig()
-<<<<<<< HEAD
 {
-#if LIBOBS_API_MAJOR_VER >= 31
+#if LIBOBS_API_MAJOR_VER >= 31 // only works at compile time
 	return obs_frontend_get_app_config();
 #else
 	return obs_frontend_get_global_config();
@@ -41,23 +40,7 @@
 
 inline config_t *GetUserConfig()
 {
-#if LIBOBS_API_MAJOR_VER >= 31
-	return obs_frontend_get_user_config();
-#else
-	return obs_frontend_get_global_config();
-#endif
-=======
-{
-#if LIBOBS_API_MAJOR_VER >= 31 // only works at compile time but really depends on the version of OBS used at runtime
-	return obs_frontend_get_app_config();
-#else
-	return obs_frontend_get_global_config();
-#endif
-}
-
-inline config_t *GetUserConfig()
-{
-#if LIBOBS_API_MAJOR_VER >= 31 // only works at compile time but really depends on the version of OBS used at runtime
+#if LIBOBS_API_MAJOR_VER >= 31 // only works at compile time
 	return obs_frontend_get_user_config();
 #else
 	return obs_frontend_get_global_config();
@@ -67,12 +50,11 @@
 // Added for backward compatiblity for pre-OBS 31 codebase
 inline config_t *GetGlobalConfig()
 {
-#if LIBOBS_API_MAJOR_VER >= 31 // only works at compile time but really depends on the version of OBS used at runtime
+#if LIBOBS_API_MAJOR_VER >= 31 // only works at compile time
 	return obs_frontend_get_user_config();
 #else
 	return obs_frontend_get_global_config();
 #endif
->>>>>>> 3b87bebb
 }
 
 // Changed to use obs_module_text instead of ((OBSApp*)App())->GetString
